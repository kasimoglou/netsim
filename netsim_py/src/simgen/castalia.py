'''
Created on Oct 14, 2014

@author: vsam
'''

import os.path
import json
<<<<<<< HEAD
from models.nsd import NSD, Network, Mote, MoteType, Position, Plan, Project
from models.json_reader import JSONReader
=======
from models.nsd import NSD, Network, Mote, MoteType, Position, RF_Antenna_conf, RFsimulation
from models.mf import Attribute
>>>>>>> b58a2b0b
from simgen.utils import docstring_template
from .castaliagen import generate_castalia
from simgen.test_jsondata import test_read_plan, test_motedata
import pdb



def extract_jsonfile_arg(data, arg):
    for key,value in data.items():
        if key==arg:
            return value



class NSDReader(JSONReader):
    """This class implements a text2model transformation:
    Given a datastore, it constructs an NSD model for the application.
    
    Subclassing this class, allows us to treat different "text schemas"  
    """
    def __init__(self, gen):
        self.gen = gen
        self.log = gen.log
        # array storing NodeDef objects 
        self.nodeinfo=[]


    def read_nsd(self, datastore, nsd_id, simhome):
        nsd = NSD()
        self.simhome=simhome
        # get nsd
        nsd_obj = datastore.get_nsd(nsd_id)
        
        self.log.debug("NSD OBJECT=\n%s", json.dumps(nsd_obj, sort_keys=True, indent=4))
        

        try:
            # read parameters
            self.populate_modeled_instance(nsd, nsd_obj)
        except Exception as e:
            log.debug("Failed to populate NSD.", str(e))
            raise RuntimeError(str(e))

        self.nsd=nsd


        #read Couchdb json files
        self.plan= self.read_plan(datastore, self.nsd)
        self.project= self.read_project(datastore, self.nsd)
       

        #Store json objects to simhome
        self.create_jsonfile(nsd_obj, simhome, "/nsd.json")
        self.create_jsonfile(self.plan, simhome, "/plan.json")
        self.create_jsonfile(self.project, simhome, "/project.json")
        #test_read_plan(datastore, nsd)
        #Create network model
        self.create_network(datastore)

        return nsd

    #
    #Reads the  plan json file from CouchDb
    #    
    def read_plan(self, datastore, nsd):
        plan = datastore.get_plan(nsd.plan_id)
        nsd.plan = Plan()
        try:
            # read parameters
            self.populate_modeled_instance(nsd.plan, plan)
        except Exception as e:
            self.log.debug("Failed to read plan.")
            raise RuntimeError(str(e))
        return plan

    #
    #Read the  project json file from CouchDb
    #  
    def read_project(self, datastore, nsd):
        project=datastore.get_project(nsd.project_id)
        nsd.project = Project()
        self.populate_modeled_instance(nsd.project, project)
        return project

    #
    #Read the NODEDEF json object from CouhDb
    #
    def read_nodedef(self, datastore, nodedef_id):
        #assert not nodedef_id
        return datastore.get_nodedef(nodedef_id)

    #
    #Creates a jsonfile with the jsondata in simhome
    #
    def create_jsonfile(self, jsondata, simhome, filename):
        path=simhome+filename
        with open(path, 'w') as outfile:
            json.dump(jsondata, outfile)


    #
    #Extract info from couchdb json files and creates the network model
    #
    def create_network(self, datastore):

        self.network=Network(self.nsd)
        
        self.defaultMoteType=MoteType()
        
        numOfNodes= self.nsd.plan.numOfNodes
        
        for i in range(numOfNodes):
            self.create_mote(self.plan['NodePosition'][i])
<<<<<<< HEAD

        #Read the NODEDEF object and store it to the nodeifo list
        nodedata=self.read_nodedef(datastore, self.plan['NodePosition'][i]['nodeTypeId'])
        nodedef=NodeDef(self.nsd, nodedata)
        self.nodeinfo.append(nodedef)

=======
            #Read the NODEDEF object and store it to the nodeifo list
            nodedata=self.read_nodedef(datastore, self.plan['NodePosition'][i]['nodeTypeId'])
            nodedef=NodeDef(self.nsd, nodedata)
            self.nodeinfo.append(nodedef)
        self.read_rfsimulations(datastore, self.plan['simulations'])
>>>>>>> b58a2b0b
        """
        if '_attachments' in self.plan:
            self.read_attachments(datastore, self.plan['_attachments'] )
        """

    def read_rfsimulations(self, datastore, data):
        for item in data:
           # simjson=datastore.get_RFsimulation(item)
           # RFsim_def = RFsim_def(self.nsd, self.network, simjson)
            sim = RFsimulation(self.network, str(item))
            print("network", sim.network)
            print("simid", sim.simid)
        
    def read_attachments(self, datastore, attachments):
        for key,value in attachments.items():
            print("+++++++++++++++++++",key)
            cm = datastore.get_attachment(self.plan, key)
            path = self.simhome + '/' + key
            with open(path, 'wb') as outfile:
                outfile.write(bytes(int(x,0) for x in cm))
    

    def create_mote(self, data):
        mote = Mote(self.network, self.defaultMoteType)
<<<<<<< HEAD

        mote.node_id = str(data['nodeId'])
        mote.moteRole = data['nodeType']
        mote.position = Position(*[float(c) for c in data['coordinates']])
        mote.elevation = float(data['elevOfGround'])
        mote.rx_threshold = float(data['RXthreshold'])
        mote.rf_antenna_conf = data['rfAntennaConf']

        return mote      
=======
       
        #Extract arguments from json 
        metamodel = mote.__model_class__
        for attr in metamodel.attributes:
            if(attr.name =='node_id'):
                tval = transform_value(attr, data["nodeId"])
                setattr(mote, 'node_id', tval)
            elif (attr.name=='moteRole'):
                tval = transform_value(attr, data['nodeType'])
                setattr(mote, 'moteRole', tval)
            elif (attr.name=='position'):
                tval = transform_value(attr,(Position(float(data['coordinates'][0]), float(data['coordinates'][1]), float(data['coordinates'][2]))))
                setattr(mote, 'position', tval)
            elif (attr.name=='elevation'):
                tval = transform_value(attr, float(data['elevOfGround']))
                setattr(mote, 'elevation', tval) 
            elif (attr.name=='rx_threshold'):
                tval = transform_value(attr, float(data['RXthreshold']))
                setattr(mote, 'rx_threshold', tval)   
            elif (attr.name=='rf_antenna_conf'):
                tval = transform_value(attr,(RF_Antenna_conf(data['rfAntennaConf']['antennaTypeId'], data['rfAntennaConf']['anglePointer'], data['rfAntennaConf']['TXresistance'], data['rfAntennaConf']['TXpower'], data['rfAntennaConf']['TXpolarization'])))
                setattr(mote, 'rf_antenna_conf', tval)
        #test_motedata(mote)
            
>>>>>>> b58a2b0b
        
        

#
# Implements a "driver object" mixin
#

class CastaliaGen:
    """A simulation generator targeting the Castalia simulation engine."""

    def output_file(self, path):
        """Return an open text file (for appending) with the given relative path."""
        return open(os.path.join(self.simhome, path), "a")

    def generate_nodefile(self):
        self.log.info("Generating nodefile")
        print("Generating nodefile")
        with self.open_file("nodefile.txt") as nodefile:
            nodes = self.extract_nodes(self.plan)
            nodefile.write(json.dumps(nodes))
    
    def build_model(self):
        """This is the entry point to the code that loads the NSD from the Project Repository.
        """
        self.log.info("Building model.\n simhome=%s\n sim_root=%s", self.simhome, self.sim_root)

        reader = NSDReader(self)
        self.nsd = reader.read_nsd(self.datastore, self.sim_root['nsdid'], self.simhome)
       
        self.log.info("NSD model built")

    
    def validate(self):

        self.log.info("NSD validated")
        
    
    def open_file(self, path):
        return open(os.path.join(self.simhome, path), "a")
        

    def generate_code(self):        
        generate_castalia(self)
        #self.generate_nodefile()


   
    
#
#Class for storing NODEDEF json dicts
#
class NodeDef:

    def __init__(self, nsd_obj, jsondict):
        self.nsd=nsd_obj
        self.jsondata=jsondict

class RFsim_def:

    def __init__(self, nsd_obj, network_obj, jsondict):
        self.nsd = nsd_obj
        self.network = network_obj
        self.jsondata = jsondict



    <|MERGE_RESOLUTION|>--- conflicted
+++ resolved
@@ -6,13 +6,10 @@
 
 import os.path
 import json
-<<<<<<< HEAD
 from models.nsd import NSD, Network, Mote, MoteType, Position, Plan, Project
 from models.json_reader import JSONReader
-=======
-from models.nsd import NSD, Network, Mote, MoteType, Position, RF_Antenna_conf, RFsimulation
+from models.nsd import NSD, Network, Mote, MoteType, Position, RFsimulation
 from models.mf import Attribute
->>>>>>> b58a2b0b
 from simgen.utils import docstring_template
 from .castaliagen import generate_castalia
 from simgen.test_jsondata import test_read_plan, test_motedata
@@ -126,21 +123,15 @@
         
         for i in range(numOfNodes):
             self.create_mote(self.plan['NodePosition'][i])
-<<<<<<< HEAD
-
+
+        """
         #Read the NODEDEF object and store it to the nodeifo list
         nodedata=self.read_nodedef(datastore, self.plan['NodePosition'][i]['nodeTypeId'])
         nodedef=NodeDef(self.nsd, nodedata)
         self.nodeinfo.append(nodedef)
 
-=======
-            #Read the NODEDEF object and store it to the nodeifo list
-            nodedata=self.read_nodedef(datastore, self.plan['NodePosition'][i]['nodeTypeId'])
-            nodedef=NodeDef(self.nsd, nodedata)
-            self.nodeinfo.append(nodedef)
         self.read_rfsimulations(datastore, self.plan['simulations'])
->>>>>>> b58a2b0b
-        """
+
         if '_attachments' in self.plan:
             self.read_attachments(datastore, self.plan['_attachments'] )
         """
@@ -164,7 +155,6 @@
 
     def create_mote(self, data):
         mote = Mote(self.network, self.defaultMoteType)
-<<<<<<< HEAD
 
         mote.node_id = str(data['nodeId'])
         mote.moteRole = data['nodeType']
@@ -174,32 +164,6 @@
         mote.rf_antenna_conf = data['rfAntennaConf']
 
         return mote      
-=======
-       
-        #Extract arguments from json 
-        metamodel = mote.__model_class__
-        for attr in metamodel.attributes:
-            if(attr.name =='node_id'):
-                tval = transform_value(attr, data["nodeId"])
-                setattr(mote, 'node_id', tval)
-            elif (attr.name=='moteRole'):
-                tval = transform_value(attr, data['nodeType'])
-                setattr(mote, 'moteRole', tval)
-            elif (attr.name=='position'):
-                tval = transform_value(attr,(Position(float(data['coordinates'][0]), float(data['coordinates'][1]), float(data['coordinates'][2]))))
-                setattr(mote, 'position', tval)
-            elif (attr.name=='elevation'):
-                tval = transform_value(attr, float(data['elevOfGround']))
-                setattr(mote, 'elevation', tval) 
-            elif (attr.name=='rx_threshold'):
-                tval = transform_value(attr, float(data['RXthreshold']))
-                setattr(mote, 'rx_threshold', tval)   
-            elif (attr.name=='rf_antenna_conf'):
-                tval = transform_value(attr,(RF_Antenna_conf(data['rfAntennaConf']['antennaTypeId'], data['rfAntennaConf']['anglePointer'], data['rfAntennaConf']['TXresistance'], data['rfAntennaConf']['TXpower'], data['rfAntennaConf']['TXpolarization'])))
-                setattr(mote, 'rf_antenna_conf', tval)
-        #test_motedata(mote)
-            
->>>>>>> b58a2b0b
         
         
 
